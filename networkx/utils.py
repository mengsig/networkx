"""
*********
Utilities
*********

Helpers for NetworkX.

These are not imported into the base networkx namespace but
can be accessed, for example, as

>>> import networkx
>>> networkx.utils.is_string_like('spam')
True

"""
__author__ = """Aric Hagberg (hagberg@lanl.gov)\nDan Schult(dschult@colgate.edu)"""
#    Copyright (C) 2004-2008 by 
#    Aric Hagberg <hagberg@lanl.gov>
#    Dan Schult <dschult@colgate.edu>
#    Pieter Swart <swart@lanl.gov>
#    All rights reserved.
#    BSD license.
import random
<<<<<<< HEAD
import networkx
=======
import uuid
>>>>>>> fff7f8d6

### some cookbook stuff

# used in deciding whether something is a bunch of nodes, edges, etc.
# see G.add_nodes and others in Graph Class in networkx/base.py
def is_singleton(obj):
    """Is string_like or not iterable."""
    return hasattr(obj,"capitalize") or not hasattr(obj,"__iter__")

def is_string_like(obj): # from John Hunter, types-free version
    """Check if obj is string."""
    try:
        obj + ''
    except (TypeError, ValueError):
        return False
    return True

 
def iterable(obj):
    """ Return True if obj is iterable with a well-defined len()."""
    if hasattr(obj,"__iter__"): return True
    try:
        len(obj)
    except:
        return False
    return True

def flatten(obj, result=None):
    """ Return flattened version of (possibly nested) iterable object. """
    if not iterable(obj) or is_string_like(obj):
        return obj
    if result is None:
        result = []
    for item in obj:
        if not iterable(item) or is_string_like(item):
            result.append(item)
        else:
            flatten(item, result)
    return obj.__class__(result)

def is_list_of_ints( intlist ):
    """ Return True if list is a list of ints. """
    if not isinstance(intlist,list): return False
    for i in intlist:
        if not isinstance(i,int): return False
    return True

def _get_fh(path, mode='r'):
    """ Return a file handle for given path.

    Path can be a string or a file handle.

    Attempt to uncompress/compress files ending in '.gz' and '.bz2'.

    """
    if is_string_like(path):
        if path.endswith('.gz'):
            import gzip
            fh = gzip.open(path,mode=mode)
        elif path.endswith('.bz2'):
            import bz2
            fh = bz2.BZ2File(path,mode=mode)
        else:
            fh = open(path,mode = mode)           
    elif hasattr(path, 'read'):
        fh = path
    else:
        raise ValueError('path must be a string or file handle')
    return fh

def make_str(t):
    """Return the string representation of t."""
    if is_string_like(t): return t
    return str(t)

def cumulative_sum(numbers):
    """Yield cumulative sum of numbers.
    
    >>> import networkx.utils as utils
    >>> list(utils.cumulative_sum([1,2,3,4]))
    [1, 3, 6, 10]
    """
    csum = 0
    for n in numbers:
        csum += n
        yield csum
        


##def iterable(obj):
##  """ Return True if obj is iterable with a well-defined len()"""
##    try:
##      len(obj)
##    except:
##      return False
##    else:
##      return True


# some helpers for choosing random sequences from distributions
# uses scipy: www.scipy.org

def scipy_pareto_sequence(n,exponent=1.0):
    """
    Return sample sequence of length n from a Pareto distribution.

    """
    try: 
        import scipy.stats as stats
    except ImportError:
        print("Import error: not able to import scipy")
        return
    random._inst = random.Random()
    stats.seed(random.randint(1,2**30),random.randint(1,2**30))
    return stats.pareto(exponent,size=n)


def scipy_powerlaw_sequence(n,exponent=2.0):
    """
    Return sample sequence of length n from a power law distribution.

    """
    try: 
        import scipy.stats as stats
    except ImportError:
        print("Import error: not able to import scipy")
        return
    random._inst = random.Random()
    stats.seed(random.randint(1,2**30),random.randint(1,2**30))
    return stats.pareto(exponent-1,size=n)


def scipy_poisson_sequence(n,mu=1.0):
    """
    Return sample sequence of length n from a Poisson distribution.

    """
    try: 
        import scipy.stats as stats
    except ImportError:
        print("Import error: not able to import scipy")
        return
    random._inst = random.Random()
    stats.seed(random.randint(1,2**30),random.randint(1,2**30))
    return stats.poisson(mu,size=n)

def scipy_uniform_sequence(n):
    """
    Return sample sequence of length n from a uniform distribution.

    """
    try: 
        import scipy.stats as stats
    except ImportError:
        print("Import error: not able to import scipy")
        return
    random._inst = random.Random()
    stats.seed(random.randint(1,2**30),random.randint(1,2**30))
    return stats.uniform(size=n)

def scipy_discrete_sequence(n,distribution=False):
    """
    Return sample sequence of length n from a given discrete distribution.

    distribution=histogram of values, will be normalized

    """
    try: 
        import scipy.stats as stats
    except ImportError:
        print("Import error: not able to import scipy")
        return
    import bisect
    if not distribution:
        return "no distribution specified"
    p=distribution
    random._inst = random.Random()

    # make CDF out of distribution to use for sample
    cdf=[]
    cdf.append(0.0)
    psum=float(sum(p))
    for i in range(0,len(p)):
        cdf.append(cdf[i]+p[i]/psum)

    # get a uniform random number
    stats.seed(random.randint(1,2**30),random.randint(1,2**30))
    inputseq=stats.uniform(size=n)

    # choose from CDF
    seq=[bisect.bisect_left(cdf,s)-1 for s in inputseq]
    return seq


# The same helpers for choosing random sequences from distributions
# uses Python's random module
# http://www.python.org/doc/current/lib/module-random.html

def pareto_sequence(n,exponent=1.0):
    """
    Return sample sequence of length n from a Pareto distribution.
    """
    return [random.paretovariate(exponent) for i in range(n)]


def powerlaw_sequence(n,exponent=2.0):
    """
    Return sample sequence of length n from a power law distribution.
    """
    return [random.paretovariate(exponent-1) for i in range(n)]


def uniform_sequence(n):
    """
    Return sample sequence of length n from a uniform distribution.
    """
    return [ random.uniform(0,n) for i in range(n)]


def cumulative_distribution(distribution):
    """Return normalized cumulative distribution from discrete distribution."""

    cdf=[]
    cdf.append(0.0)
    psum=float(sum(distribution))
    for i in range(0,len(distribution)):
        cdf.append(cdf[i]+distribution[i]/psum)
    return cdf        


def discrete_sequence(n, distribution=None, cdistribution=None):
    """
    Return sample sequence of length n from a given discrete distribution
    or discrete cumulative distribution. 

    One of the following must be specified.  

    distribution = histogram of values, will be normalized
    
    cdistribution = normalized discrete cumulative distribution

    """
    import bisect

    if cdistribution is not None:
        cdf=cdistribution
    elif distribution is not None:
        cdf=cumulative_distribution(distribution)
    else:
        raise networkx.NetworkXError(
                "discrete_sequence: distribution or cdistribution missing")
        

    # get a uniform random number
    inputseq=[random.random() for i in range(n)]

    # choose from CDF
    seq=[bisect.bisect_left(cdf,s)-1 for s in inputseq]
    return seq

class UnionFind:
    """Union-find data structure.

    Each unionFind instance X maintains a family of disjoint sets of
    hashable objects, supporting the following two methods:

    - X[item] returns a name for the set containing the given item.
      Each set is named by an arbitrarily-chosen one of its members; as
      long as the set remains unchanged it will keep the same name. If
      the item is not yet part of a set in X, a new singleton set is
      created for it.

    - X.union(item1, item2, ...) merges the sets containing each item
      into a single larger set.  If any item is not yet part of a set
      in X, it is added to X as one of the members of the merged set.

      Union-find data structure. Based on Josiah Carlson's code,
      http://aspn.activestate.com/ASPN/Cookbook/Python/Recipe/215912
      with significant additional changes by D. Eppstein.
      http://www.ics.uci.edu/~eppstein/PADS/UnionFind.py

    """

    def __init__(self):
        """Create a new empty union-find structure."""
        self.weights = {}
        self.parents = {}

    def __getitem__(self, object):
        """Find and return the name of the set containing the object."""

        # check for previously unknown object
        if object not in self.parents:
            self.parents[object] = object
            self.weights[object] = 1
            return object

        # find path of objects leading to the root
        path = [object]
        root = self.parents[object]
        while root != path[-1]:
            path.append(root)
            root = self.parents[root]

        # compress the path and return
        for ancestor in path:
            self.parents[ancestor] = root
        return root
        
    def __iter__(self):
        """Iterate through all items ever found or unioned by this structure."""
        return iter(self.parents)

    def union(self, *objects):
        """Find the sets containing the objects and merge them all."""
        roots = [self[x] for x in objects]
        heaviest = max([(self.weights[r],r) for r in roots])[1]
        for r in roots:
            if r != heaviest:
                self.weights[heaviest] += self.weights[r]
                self.parents[r] = heaviest

def generate_unique_node():
    """ Generate a unique node label."""
    return str(uuid.uuid1())
<|MERGE_RESOLUTION|>--- conflicted
+++ resolved
@@ -21,11 +21,8 @@
 #    All rights reserved.
 #    BSD license.
 import random
-<<<<<<< HEAD
 import networkx
-=======
 import uuid
->>>>>>> fff7f8d6
 
 ### some cookbook stuff
 
